# redMine - project management software
# Copyright (C) 2006-2007  Jean-Philippe Lang
#
# This program is free software; you can redistribute it and/or
# modify it under the terms of the GNU General Public License
# as published by the Free Software Foundation; either version 2
# of the License, or (at your option) any later version.
# 
# This program is distributed in the hope that it will be useful,
# but WITHOUT ANY WARRANTY; without even the implied warranty of
# MERCHANTABILITY or FITNESS FOR A PARTICULAR PURPOSE.  See the
# GNU General Public License for more details.
# 
# You should have received a copy of the GNU General Public License
# along with this program; if not, write to the Free Software
# Foundation, Inc., 51 Franklin Street, Fifth Floor, Boston, MA  02110-1301, USA.

require "#{File.dirname(__FILE__)}/../test_helper"

begin
  require 'mocha'
rescue
  # Won't run some tests
end

class AccountTest < ActionController::IntegrationTest
  fixtures :users

  # Replace this with your real tests.
  def test_login
    get "my/page"
    assert_redirected_to "account/login"
    log_user('jsmith', 'jsmith')
    
    get "my/account"
    assert_response :success
    assert_template "my/account"    
  end
  
  def test_lost_password
    Token.delete_all
    
    get "account/lost_password"
    assert_response :success
    assert_template "account/lost_password"
    
    post "account/lost_password", :mail => 'jsmith@somenet.foo'
    assert_redirected_to "account/login"
    
    token = Token.find(:first)
    assert_equal 'recovery', token.action
    assert_equal 'jsmith@somenet.foo', token.user.mail
    assert !token.expired?
    
    get "account/lost_password", :token => token.value
    assert_response :success
    assert_template "account/password_recovery"
    
    post "account/lost_password", :token => token.value, :new_password => 'newpass', :new_password_confirmation => 'newpass'
    assert_redirected_to "account/login"
    assert_equal 'Password was successfully updated.', flash[:notice]
    
    log_user('jsmith', 'newpass')
    assert_equal 0, Token.count    
  end
  
  def test_register_with_automatic_activation
    Setting.self_registration = '3'
    
    get 'account/register'
    assert_response :success
    assert_template 'account/register'
    
    post 'account/register', :user => {:login => "newuser", :language => "en", :firstname => "New", :lastname => "User", :mail => "newuser@foo.bar"}, 
                             :password => "newpass", :password_confirmation => "newpass"
<<<<<<< HEAD
    assert_redirected_to 'account/login'
    log_user('newuser', 'newpass')
=======
    assert_redirected_to 'my/account'
    follow_redirect!
    assert_response :success
    assert_template 'my/account'
    
    assert User.find_by_login('newuser').active?
>>>>>>> f7acdd1a
  end
  
  def test_register_with_manual_activation
    Setting.self_registration = '2'
    
    post 'account/register', :user => {:login => "newuser", :language => "en", :firstname => "New", :lastname => "User", :mail => "newuser@foo.bar"}, 
                             :password => "newpass", :password_confirmation => "newpass"
    assert_redirected_to 'account/login'
    assert !User.find_by_login('newuser').active?
  end
  
  def test_register_with_email_activation
    Setting.self_registration = '1'
    Token.delete_all
    
    post 'account/register', :user => {:login => "newuser", :language => "en", :firstname => "New", :lastname => "User", :mail => "newuser@foo.bar"}, 
                             :password => "newpass", :password_confirmation => "newpass"
    assert_redirected_to 'account/login'
    assert !User.find_by_login('newuser').active?
    
    token = Token.find(:first)
    assert_equal 'register', token.action
    assert_equal 'newuser@foo.bar', token.user.mail
    assert !token.expired?
    
    get 'account/activate', :token => token.value
    assert_redirected_to 'account/login'
    log_user('newuser', 'newpass')
  end
<<<<<<< HEAD
=======
  
  if Object.const_defined?(:Mocha)
  
  def test_onthefly_registration
    # disable registration
    Setting.self_registration = '0'
    AuthSource.expects(:authenticate).returns([:login => 'foo', :firstname => 'Foo', :lastname => 'Smith', :mail => 'foo@bar.com', :auth_source_id => 66])
  
    post 'account/login', :username => 'foo', :password => 'bar'
    assert_redirected_to 'my/page'
    
    user = User.find_by_login('foo')
    assert user.is_a?(User)
    assert_equal 66, user.auth_source_id
    assert user.hashed_password.blank?
  end
  
  def test_onthefly_registration_with_invalid_attributes
    # disable registration
    Setting.self_registration = '0'
    AuthSource.expects(:authenticate).returns([:login => 'foo', :lastname => 'Smith', :auth_source_id => 66])
    
    post 'account/login', :username => 'foo', :password => 'bar'
    assert_response :success
    assert_template 'account/register'
    assert_tag :input, :attributes => { :name => 'user[firstname]', :value => '' }
    assert_tag :input, :attributes => { :name => 'user[lastname]', :value => 'Smith' }
    assert_no_tag :input, :attributes => { :name => 'user[login]' }
    assert_no_tag :input, :attributes => { :name => 'user[password]' }
    
    post 'account/register', :user => {:firstname => 'Foo', :lastname => 'Smith', :mail => 'foo@bar.com'}
    assert_redirected_to 'my/account'
    
    user = User.find_by_login('foo')
    assert user.is_a?(User)
    assert_equal 66, user.auth_source_id
    assert user.hashed_password.blank?
  end
  
  else
    puts 'Mocha is missing. Skipping tests.'
  end
>>>>>>> f7acdd1a
end<|MERGE_RESOLUTION|>--- conflicted
+++ resolved
@@ -73,17 +73,12 @@
     
     post 'account/register', :user => {:login => "newuser", :language => "en", :firstname => "New", :lastname => "User", :mail => "newuser@foo.bar"}, 
                              :password => "newpass", :password_confirmation => "newpass"
-<<<<<<< HEAD
-    assert_redirected_to 'account/login'
-    log_user('newuser', 'newpass')
-=======
     assert_redirected_to 'my/account'
     follow_redirect!
     assert_response :success
     assert_template 'my/account'
     
     assert User.find_by_login('newuser').active?
->>>>>>> f7acdd1a
   end
   
   def test_register_with_manual_activation
@@ -113,8 +108,6 @@
     assert_redirected_to 'account/login'
     log_user('newuser', 'newpass')
   end
-<<<<<<< HEAD
-=======
   
   if Object.const_defined?(:Mocha)
   
@@ -157,5 +150,4 @@
   else
     puts 'Mocha is missing. Skipping tests.'
   end
->>>>>>> f7acdd1a
 end