# redMine - project management software
# Copyright (C) 2006-2007  Jean-Philippe Lang
#
# This program is free software; you can redistribute it and/or
# modify it under the terms of the GNU General Public License
# as published by the Free Software Foundation; either version 2
# of the License, or (at your option) any later version.
# 
# This program is distributed in the hope that it will be useful,
# but WITHOUT ANY WARRANTY; without even the implied warranty of
# MERCHANTABILITY or FITNESS FOR A PARTICULAR PURPOSE.  See the
# GNU General Public License for more details.
# 
# You should have received a copy of the GNU General Public License
# along with this program; if not, write to the Free Software
# Foundation, Inc., 51 Franklin Street, Fifth Floor, Boston, MA  02110-1301, USA.

class QueryColumn  
  attr_accessor :name, :sortable, :default_order
  include GLoc
  
  def initialize(name, options={})
    self.name = name
    self.sortable = options[:sortable]
    self.default_order = options[:default_order]
  end
  
  def caption
    set_language_if_valid(User.current.language)
    l("field_#{name}")
  end
end

class QueryCustomFieldColumn < QueryColumn

  def initialize(custom_field)
    self.name = "cf_#{custom_field.id}".to_sym
    self.sortable = false
    @cf = custom_field
  end
  
  def caption
    @cf.name
  end
  
  def custom_field
    @cf
  end
end

class Query < ActiveRecord::Base
  belongs_to :project
  belongs_to :user
  serialize :filters
  serialize :column_names
  
  attr_protected :project_id, :user_id
  
  validates_presence_of :name, :on => :save
  validates_length_of :name, :maximum => 255
    
  @@operators = { "="   => :label_equals, 
                  "!"   => :label_not_equals,
                  "o"   => :label_open_issues,
                  "c"   => :label_closed_issues,
                  "!*"  => :label_none,
                  "*"   => :label_all,
                  ">="   => '>=',
                  "<="   => '<=',
                  "<t+" => :label_in_less_than,
                  ">t+" => :label_in_more_than,
                  "t+"  => :label_in,
                  "t"   => :label_today,
                  "w"   => :label_this_week,
                  ">t-" => :label_less_than_ago,
                  "<t-" => :label_more_than_ago,
                  "t-"  => :label_ago,
                  "~"   => :label_contains,
                  "!~"  => :label_not_contains }

  cattr_reader :operators
    
  @@operators_by_filter_type = { :list => [ "=", "!" ],
                                 :list_status => [ "o", "=", "!", "c", "*" ],
                                 :list_optional => [ "=", "!", "!*", "*" ],
                                 :list_subprojects => [ "*", "!*", "=" ],
                                 :date => [ "<t+", ">t+", "t+", "t", "w", ">t-", "<t-", "t-" ],
                                 :date_past => [ ">t-", "<t-", "t-", "t", "w" ],
                                 :string => [ "=", "~", "!", "!~" ],
                                 :text => [  "~", "!~" ],
                                 :integer => [ "=", ">=", "<=", "!*", "*" ] }

  cattr_reader :operators_by_filter_type

  @@available_columns = [
    QueryColumn.new(:tracker, :sortable => "#{Tracker.table_name}.position"),
    QueryColumn.new(:status, :sortable => "#{IssueStatus.table_name}.position"),
    QueryColumn.new(:priority, :sortable => "#{Enumeration.table_name}.position", :default_order => 'desc'),
    QueryColumn.new(:subject, :sortable => "#{Issue.table_name}.subject"),
    QueryColumn.new(:author),
    QueryColumn.new(:assigned_to, :sortable => "#{User.table_name}.lastname"),
    QueryColumn.new(:updated_on, :sortable => "#{Issue.table_name}.updated_on", :default_order => 'desc'),
    QueryColumn.new(:category, :sortable => "#{IssueCategory.table_name}.name"),
<<<<<<< HEAD
    QueryColumn.new(:fixed_version),
=======
    QueryColumn.new(:fixed_version, :sortable => "#{Version.table_name}.effective_date", :default_order => 'desc'),
>>>>>>> f7acdd1a
    QueryColumn.new(:start_date, :sortable => "#{Issue.table_name}.start_date"),
    QueryColumn.new(:due_date, :sortable => "#{Issue.table_name}.due_date"),
    QueryColumn.new(:estimated_hours, :sortable => "#{Issue.table_name}.estimated_hours"),
    QueryColumn.new(:done_ratio, :sortable => "#{Issue.table_name}.done_ratio"),
    QueryColumn.new(:created_on, :sortable => "#{Issue.table_name}.created_on", :default_order => 'desc'),
  ]
  cattr_reader :available_columns
  
  def initialize(attributes = nil)
    super attributes
    self.filters ||= { 'status_id' => {:operator => "o", :values => [""]} }
    set_language_if_valid(User.current.language)
  end
  
  def after_initialize
    # Store the fact that project is nil (used in #editable_by?)
    @is_for_all = project.nil?
  end
  
  def validate
    filters.each_key do |field|
      errors.add label_for(field), :activerecord_error_blank unless 
          # filter requires one or more values
          (values_for(field) and !values_for(field).first.blank?) or 
          # filter doesn't require any value
          ["o", "c", "!*", "*", "t", "w"].include? operator_for(field)
    end if filters
  end
  
  def editable_by?(user)
    return false unless user
    # Admin can edit them all and regular users can edit their private queries
    return true if user.admin? || (!is_public && self.user_id == user.id)
    # Members can not edit public queries that are for all project (only admin is allowed to)
    is_public && !@is_for_all && user.allowed_to?(:manage_public_queries, project)
  end
  
  def available_filters
    return @available_filters if @available_filters
    
    trackers = project.nil? ? Tracker.find(:all, :order => 'position') : project.rolled_up_trackers
    
    @available_filters = { "status_id" => { :type => :list_status, :order => 1, :values => IssueStatus.find(:all, :order => 'position').collect{|s| [s.name, s.id.to_s] } },       
                           "tracker_id" => { :type => :list, :order => 2, :values => trackers.collect{|s| [s.name, s.id.to_s] } },                                                                                                                
                           "priority_id" => { :type => :list, :order => 3, :values => Enumeration.find(:all, :conditions => ['opt=?','IPRI'], :order => 'position').collect{|s| [s.name, s.id.to_s] } },
                           "subject" => { :type => :text, :order => 8 },  
                           "created_on" => { :type => :date_past, :order => 9 },                        
                           "updated_on" => { :type => :date_past, :order => 10 },
                           "start_date" => { :type => :date, :order => 11 },
                           "due_date" => { :type => :date, :order => 12 },
                           "estimated_hours" => { :type => :integer, :order => 13 },
                           "done_ratio" =>  { :type => :integer, :order => 14 }}
    
    user_values = []
    user_values << ["<< #{l(:label_me)} >>", "me"] if User.current.logged?
    if project
      user_values += project.users.sort.collect{|s| [s.name, s.id.to_s] }
    else
      # members of the user's projects
      user_values += User.current.projects.collect(&:users).flatten.uniq.sort.collect{|s| [s.name, s.id.to_s] }
    end
    @available_filters["assigned_to_id"] = { :type => :list_optional, :order => 4, :values => user_values } unless user_values.empty?
    @available_filters["author_id"] = { :type => :list, :order => 5, :values => user_values } unless user_values.empty?
  
    if project
      # project specific filters
      unless @project.issue_categories.empty?
        @available_filters["category_id"] = { :type => :list_optional, :order => 6, :values => @project.issue_categories.collect{|s| [s.name, s.id.to_s] } }
      end
      unless @project.versions.empty?
        @available_filters["fixed_version_id"] = { :type => :list_optional, :order => 7, :values => @project.versions.sort.collect{|s| [s.name, s.id.to_s] } }
      end
      unless @project.active_children.empty?
        @available_filters["subproject_id"] = { :type => :list_subprojects, :order => 13, :values => @project.active_children.collect{|s| [s.name, s.id.to_s] } }
      end
      add_custom_fields_filters(@project.all_issue_custom_fields)
    else
      # global filters for cross project issue list
      add_custom_fields_filters(IssueCustomField.find(:all, :conditions => {:is_filter => true, :is_for_all => true}))
    end
    @available_filters
  end
  
  def add_filter(field, operator, values)
    # values must be an array
    return unless values and values.is_a? Array # and !values.first.empty?
    # check if field is defined as an available filter
    if available_filters.has_key? field
      filter_options = available_filters[field]
      # check if operator is allowed for that filter
      #if @@operators_by_filter_type[filter_options[:type]].include? operator
      #  allowed_values = values & ([""] + (filter_options[:values] || []).collect {|val| val[1]})
      #  filters[field] = {:operator => operator, :values => allowed_values } if (allowed_values.first and !allowed_values.first.empty?) or ["o", "c", "!*", "*", "t"].include? operator
      #end
      filters[field] = {:operator => operator, :values => values }
    end
  end
  
  def add_short_filter(field, expression)
    return unless expression
    parms = expression.scan(/^(o|c|\!|\*)?(.*)$/).first
    add_filter field, (parms[0] || "="), [parms[1] || ""]
  end
  
  def has_filter?(field)
    filters and filters[field]
  end
  
  def operator_for(field)
    has_filter?(field) ? filters[field][:operator] : nil
  end
  
  def values_for(field)
    has_filter?(field) ? filters[field][:values] : nil
  end
  
  def label_for(field)
    label = available_filters[field][:name] if available_filters.has_key?(field)
    label ||= field.gsub(/\_id$/, "")
  end

  def available_columns
    return @available_columns if @available_columns
    @available_columns = Query.available_columns
    @available_columns += (project ? 
                            project.all_issue_custom_fields :
                            IssueCustomField.find(:all, :conditions => {:is_for_all => true})
                           ).collect {|cf| QueryCustomFieldColumn.new(cf) }      
  end
  
  def columns
    if has_default_columns?
      available_columns.select {|c| Setting.issue_list_default_columns.include?(c.name.to_s) }
    else
      # preserve the column_names order
      column_names.collect {|name| available_columns.find {|col| col.name == name}}.compact
    end
  end
  
  def column_names=(names)
    names = names.select {|n| n.is_a?(Symbol) || !n.blank? } if names
    names = names.collect {|n| n.is_a?(Symbol) ? n : n.to_sym } if names
    write_attribute(:column_names, names)
  end
  
  def has_column?(column)
    column_names && column_names.include?(column.name)
  end
  
  def has_default_columns?
    column_names.nil? || column_names.empty?
  end

  def statement
    # project/subprojects clause
    project_clauses = []
    if project && !@project.active_children.empty?
      ids = [project.id]
      if has_filter?("subproject_id")
        case operator_for("subproject_id")
        when '='
          # include the selected subprojects
          ids += values_for("subproject_id").each(&:to_i)
        when '!*'
          # main project only
        else
          # all subprojects
          ids += project.child_ids
        end
      elsif Setting.display_subprojects_issues?
        ids += project.child_ids
      end
      project_clauses << "#{Issue.table_name}.project_id IN (%s)" % ids.join(',')
    elsif project
      project_clauses << "#{Issue.table_name}.project_id = %d" % project.id
    end
    project_clauses <<  Project.visible_by(User.current)
    
    # filters clauses
    filters_clauses = []
    filters.each_key do |field|
      next if field == "subproject_id"
      v = values_for(field).clone
      next unless v and !v.empty?
            
      sql = ''
      is_custom_filter = false
      if field =~ /^cf_(\d+)$/
        # custom field
        db_table = CustomValue.table_name
        db_field = 'value'
        is_custom_filter = true
        sql << "#{Issue.table_name}.id IN (SELECT #{Issue.table_name}.id FROM #{Issue.table_name} LEFT OUTER JOIN #{db_table} ON #{db_table}.customized_type='Issue' AND #{db_table}.customized_id=#{Issue.table_name}.id AND #{db_table}.custom_field_id=#{$1} WHERE "
      else
        # regular field
        db_table = Issue.table_name
        db_field = field
        sql << '('
      end
      
      # "me" value subsitution
      if %w(assigned_to_id author_id).include?(field)
        v.push(User.current.logged? ? User.current.id.to_s : "0") if v.delete("me")
      end
      
      case operator_for field
      when "="
        sql = sql + "#{db_table}.#{db_field} IN (" + v.collect{|val| "'#{connection.quote_string(val)}'"}.join(",") + ")"
      when "!"
        sql = sql + "(#{db_table}.#{db_field} IS NULL OR #{db_table}.#{db_field} NOT IN (" + v.collect{|val| "'#{connection.quote_string(val)}'"}.join(",") + "))"
      when "!*"
        sql = sql + "#{db_table}.#{db_field} IS NULL"
        sql << " OR #{db_table}.#{db_field} = ''" if is_custom_filter
      when "*"
        sql = sql + "#{db_table}.#{db_field} IS NOT NULL"
        sql << " AND #{db_table}.#{db_field} <> ''" if is_custom_filter
      when ">="
        sql = sql + "#{db_table}.#{db_field} >= #{v.first.to_i}"
      when "<="
        sql = sql + "#{db_table}.#{db_field} <= #{v.first.to_i}"
      when "o"
        sql = sql + "#{IssueStatus.table_name}.is_closed=#{connection.quoted_false}" if field == "status_id"
      when "c"
        sql = sql + "#{IssueStatus.table_name}.is_closed=#{connection.quoted_true}" if field == "status_id"
      when ">t-"
        sql = sql + "#{db_table}.#{db_field} BETWEEN '%s' AND '%s'" % [connection.quoted_date((Date.today - v.first.to_i).to_time), connection.quoted_date((Date.today + 1).to_time)]
      when "<t-"
        sql = sql + "#{db_table}.#{db_field} <= '%s'" % connection.quoted_date((Date.today - v.first.to_i).to_time)
      when "t-"
        sql = sql + "#{db_table}.#{db_field} BETWEEN '%s' AND '%s'" % [connection.quoted_date((Date.today - v.first.to_i).to_time), connection.quoted_date((Date.today - v.first.to_i + 1).to_time)]
      when ">t+"
        sql = sql + "#{db_table}.#{db_field} >= '%s'" % connection.quoted_date((Date.today + v.first.to_i).to_time)
      when "<t+"
        sql = sql + "#{db_table}.#{db_field} BETWEEN '%s' AND '%s'" % [connection.quoted_date(Date.today.to_time), connection.quoted_date((Date.today + v.first.to_i + 1).to_time)]
      when "t+"
        sql = sql + "#{db_table}.#{db_field} BETWEEN '%s' AND '%s'" % [connection.quoted_date((Date.today + v.first.to_i).to_time), connection.quoted_date((Date.today + v.first.to_i + 1).to_time)]
      when "t"
        sql = sql + "#{db_table}.#{db_field} BETWEEN '%s' AND '%s'" % [connection.quoted_date(Date.today.to_time), connection.quoted_date((Date.today+1).to_time)]
      when "w"
        from = l(:general_first_day_of_week) == '7' ?
          # week starts on sunday
          ((Date.today.cwday == 7) ? Time.now.at_beginning_of_day : Time.now.at_beginning_of_week - 1.day) :
          # week starts on monday (Rails default)
          Time.now.at_beginning_of_week
        sql = sql + "#{db_table}.#{db_field} BETWEEN '%s' AND '%s'" % [connection.quoted_date(from), connection.quoted_date(from + 7.days)]
      when "~"
        sql = sql + "#{db_table}.#{db_field} LIKE '%#{connection.quote_string(v.first)}%'"
      when "!~"
        sql = sql + "#{db_table}.#{db_field} NOT LIKE '%#{connection.quote_string(v.first)}%'"
      end
      sql << ')'
      filters_clauses << sql
    end if filters and valid?
    
    (project_clauses + filters_clauses).join(' AND ')
  end
  
  private
  
  def add_custom_fields_filters(custom_fields)
    @available_filters ||= {}
    
    custom_fields.select(&:is_filter?).each do |field|
      case field.field_format
      when "text"
        options = { :type => :text, :order => 20 }
      when "list"
        options = { :type => :list_optional, :values => field.possible_values, :order => 20}
      when "date"
        options = { :type => :date, :order => 20 }
      when "bool"
        options = { :type => :list, :values => [[l(:general_text_yes), "1"], [l(:general_text_no), "0"]], :order => 20 }
      else
        options = { :type => :string, :order => 20 }
      end
      @available_filters["cf_#{field.id}"] = options.merge({ :name => field.name })
    end
  end
end<|MERGE_RESOLUTION|>--- conflicted
+++ resolved
@@ -101,11 +101,7 @@
     QueryColumn.new(:assigned_to, :sortable => "#{User.table_name}.lastname"),
     QueryColumn.new(:updated_on, :sortable => "#{Issue.table_name}.updated_on", :default_order => 'desc'),
     QueryColumn.new(:category, :sortable => "#{IssueCategory.table_name}.name"),
-<<<<<<< HEAD
-    QueryColumn.new(:fixed_version),
-=======
     QueryColumn.new(:fixed_version, :sortable => "#{Version.table_name}.effective_date", :default_order => 'desc'),
->>>>>>> f7acdd1a
     QueryColumn.new(:start_date, :sortable => "#{Issue.table_name}.start_date"),
     QueryColumn.new(:due_date, :sortable => "#{Issue.table_name}.due_date"),
     QueryColumn.new(:estimated_hours, :sortable => "#{Issue.table_name}.estimated_hours"),
