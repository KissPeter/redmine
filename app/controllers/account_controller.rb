--- conflicted
+++ resolved
@@ -111,45 +111,6 @@
   
   # User self-registration
   def register
-<<<<<<< HEAD
-    redirect_to(home_url) && return unless Setting.self_registration?
-    if request.get?
-      @user = User.new(:language => Setting.default_language)
-      @custom_values = UserCustomField.find(:all).collect { |x| CustomValue.new(:custom_field => x, :customized => @user) }
-    else
-      @user = User.new(params[:user])
-      @user.admin = false
-      @user.login = params[:user][:login]
-      @user.status = User::STATUS_REGISTERED
-      @user.password, @user.password_confirmation = params[:password], params[:password_confirmation]
-      if params["custom_fields"]
-        @custom_values = UserCustomField.find(:all).collect { |x| CustomValue.new(:custom_field => x, :customized => @user, :value => params["custom_fields"][x.id.to_s]) }
-        @user.custom_values = @custom_values
-      end
-      case Setting.self_registration
-      when '1'
-        # Email activation
-        token = Token.new(:user => @user, :action => "register")
-        if @user.save and token.save
-          Mailer.deliver_register(token)
-          flash[:notice] = l(:notice_account_register_done)
-          redirect_to :action => 'login'
-        end
-      when '3'
-        # Automatic activation
-        @user.status = User::STATUS_ACTIVE
-        if @user.save
-          flash[:notice] = l(:notice_account_activated)
-          redirect_to :action => 'login'
-        end
-      else
-        # Manual activation by the administrator
-        if @user.save
-          # Sends an email to the administrators
-          Mailer.deliver_account_activation_request(@user)
-          flash[:notice] = l(:notice_account_pending)
-          redirect_to :action => 'login'
-=======
     redirect_to(home_url) && return unless Setting.self_registration? || session[:auth_source_registration]
     if request.get?
       session[:auth_source_registration] = nil
@@ -196,7 +157,6 @@
             flash[:notice] = l(:notice_account_pending)
             redirect_to :action => 'login'
           end
->>>>>>> f7acdd1a
         end
       end
     end
